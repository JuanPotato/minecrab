use std::convert::TryInto;

use anyhow::Context;

use crate::{
    geometry::Geometry, geometry_buffers::GeometryBuffers, render_context::RenderContext,
    texture::Texture, vertex::HudVertex,
};

pub const DY: f32 = 20.0 / 360.0;

#[rustfmt::skip]
const CHARACTER_WIDTHS: [i32; 16 * 8] = [
    0, 0, 0, 0, 0, 0, 0, 0, 0, 0, 0, 0, 0, 0, 0, 0,
    0, 0, 0, 0, 0, 0, 0, 0, 0, 0, 0, 0, 0, 0, 0, 0,
    4, 2, 4, 6, 6, 6, 6, 2, 4, 4, 4, 6, 2, 6, 2, 6,
    6, 6, 6, 6, 6, 6, 6, 6, 6, 6, 2, 2, 5, 6, 5, 6,
    7, 6, 6, 6, 6, 6, 6, 6, 6, 4, 6, 6, 6, 6, 6, 6,
    6, 6, 6, 6, 6, 6, 6, 6, 6, 6, 6, 4, 6, 4, 6, 6,
    3, 6, 6, 6, 6, 6, 6, 6, 6, 2, 6, 5, 3, 6, 6, 6,
    6, 6, 6, 6, 4, 6, 6, 6, 6, 6, 6, 4, 2, 4, 7, 0,
];

pub struct TextRenderer {
    pub texture: Texture,
    pub bind_group: wgpu::BindGroup,
}

impl TextRenderer {
    pub fn new(render_context: &RenderContext) -> anyhow::Result<Self> {
        let bytes = std::fs::read("assets/font/ascii_shadow.png")
            .context("Failed to load assets/font/ascii_shadow.png")?;
        let texture = Texture::from_bytes(render_context, &bytes, "font")
            .context("Failed to decode assets/font/ascii_shadow.png")?;

        let sampler = render_context
            .device
            .create_sampler(&wgpu::SamplerDescriptor {
                label: Some("text sampler"),
                mag_filter: wgpu::FilterMode::Nearest,
                min_filter: wgpu::FilterMode::Nearest,
                ..wgpu::SamplerDescriptor::default()
            });

        let bind_group_layout =
            render_context
                .device
                .create_bind_group_layout(&wgpu::BindGroupLayoutDescriptor {
                    label: Some("Font texture bind group layout"),
                    entries: &[
                        wgpu::BindGroupLayoutEntry {
                            binding: 0,
                            visibility: wgpu::ShaderStages::FRAGMENT,
                            ty: wgpu::BindingType::Sampler {
                                comparison: false,
                                filtering: true,
                            },
                            count: None,
                        },
                        wgpu::BindGroupLayoutEntry {
                            binding: 1,
                            visibility: wgpu::ShaderStages::FRAGMENT,
                            ty: wgpu::BindingType::Texture {
                                sample_type: wgpu::TextureSampleType::Float { filterable: true },
                                view_dimension: wgpu::TextureViewDimension::D2Array,
                                multisampled: false,
                            },
                            count: None,
                        },
                    ],
                });

        let bind_group = render_context
            .device
            .create_bind_group(&wgpu::BindGroupDescriptor {
                label: Some("Font texture bind group"),
                layout: &bind_group_layout,
                entries: &[
                    wgpu::BindGroupEntry {
                        binding: 0,
                        resource: wgpu::BindingResource::Sampler(&sampler),
                    },
                    wgpu::BindGroupEntry {
                        binding: 1,
                        resource: wgpu::BindingResource::TextureView(&texture.view),
                    },
                ],
            });

        Ok(Self {
            texture,
            bind_group,
        })
    }

    fn char_uv(c: u8) -> (f32, f32) {
        let row = (c / 16) as f32;
        let column = (c % 16) as f32;
        (column / 16.0, row / 16.0)
    }

    pub fn char_geometry(
        &self,
        x: f32,
        y: f32,
        ratio: f32,
        c: u8,
        index_offset: u16,
    ) -> ([HudVertex; 4], [u16; 6]) {
        let (tx, ty) = Self::char_uv(c);
        let s = 1.0 / 16.0;

        #[rustfmt::skip]
        let vertices = [
            HudVertex { position: [x,              y     ], texture_coordinates: [tx,     ty    ], texture_index: 0, color: [1.0; 4]},
            HudVertex { position: [x + DY / ratio, y     ], texture_coordinates: [tx + s, ty    ], texture_index: 0, color: [1.0; 4]},
            HudVertex { position: [x + DY / ratio, y - DY], texture_coordinates: [tx + s, ty + s], texture_index: 0, color: [1.0; 4]},
            HudVertex { position: [x,              y - DY], texture_coordinates: [tx,     ty + s], texture_index: 0, color: [1.0; 4]},
        ];

        #[rustfmt::skip]
        let indices = [
            1 + index_offset, index_offset, 2 + index_offset,
            2 + index_offset, index_offset, 3 + index_offset,
        ];

        (vertices, indices)
    }

    pub fn string_geometry(
        &self,
        mut x: f32,
        mut y: f32,
        ratio: f32,
        string: &str,
    ) -> Geometry<HudVertex, u16> {
        let mut vertices = Vec::new();
        let mut indices = Vec::new();

        // TODO unicode?? ? ???
        let ascii = string.replace(|c: char| !c.is_ascii(), "");

        for &c in ascii.as_bytes() {
            let index_offset = vertices.len().try_into().unwrap();
            let (v, i) = self.char_geometry(x, y, ratio, c, index_offset);
            vertices.extend(&v);
            indices.extend(&i);

            x += (DY / ratio) * (CHARACTER_WIDTHS[c as usize] as f32 / 8.0);
            if x >= 1.0 {
                x = 0.0;
                y -= DY;
            }
        }

        Geometry::new(vertices, indices)
    }

    pub fn string_to_buffers(
        &self,
        render_context: &RenderContext,
        x: f32,
        y: f32,
        ratio: f32,
        string: &str,
    ) -> GeometryBuffers<u16> {
<<<<<<< HEAD
        let geometry = self.string_geometry(x, y, ratio, string);
        GeometryBuffers::from_geometry(render_context, &geometry, wgpu::BufferUsage::empty())
=======
        let geometry = self.string_geometry(x, y, string);
        GeometryBuffers::from_geometry(render_context, &geometry, wgpu::BufferUsages::empty())
>>>>>>> fbbacddf
    }
}<|MERGE_RESOLUTION|>--- conflicted
+++ resolved
@@ -164,12 +164,7 @@
         ratio: f32,
         string: &str,
     ) -> GeometryBuffers<u16> {
-<<<<<<< HEAD
         let geometry = self.string_geometry(x, y, ratio, string);
-        GeometryBuffers::from_geometry(render_context, &geometry, wgpu::BufferUsage::empty())
-=======
-        let geometry = self.string_geometry(x, y, string);
         GeometryBuffers::from_geometry(render_context, &geometry, wgpu::BufferUsages::empty())
->>>>>>> fbbacddf
     }
 }